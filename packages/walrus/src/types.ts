--- conflicted
+++ resolved
@@ -123,10 +123,7 @@
 	deletable: boolean;
 	epochs: number;
 	signer: Signer;
-<<<<<<< HEAD
 } & WalrusClientRequestOptions;
-=======
-}
 
 export interface DeleteBlobOptions {
 	blobObjectId: string;
@@ -143,5 +140,4 @@
 			endEpoch: number;
 			epochs?: never;
 	  }
-);
->>>>>>> 68e1b649
+);